--- conflicted
+++ resolved
@@ -25,11 +25,7 @@
     "core-js": "npm:core-js@0.9.18",
     "css": "github:systemjs/plugin-css@0.1.16",
     "kendo-ui": "github:kendo-labs/bower-kendo-ui@2015.2.813",
-<<<<<<< HEAD
-    "telerik/kendo-ui-core": "github:telerik/kendo-ui-core@2015.3.930",
-=======
     "showdown": "github:showdownjs/showdown@1.3.0",
->>>>>>> d97c2f8f
     "traceur": "github:jmcriffey/bower-traceur@0.0.91",
     "traceur-runtime": "github:jmcriffey/bower-traceur-runtime@0.0.91",
     "github:aurelia/binding@0.9.1": {
