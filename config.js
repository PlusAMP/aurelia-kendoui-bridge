System.config({
  defaultJSExtensions: true,
  transpiler: "babel",
  babelOptions: {
    "optional": [
      "runtime",
      "optimisation.modules.system",
      "es7.decorators",
      "es7.classProperties"
    ]
  },
  paths: {
    "github:*": "jspm_packages/github/*",
    "npm:*": "jspm_packages/npm/*",
    "kendo-ui/*": "vendors/*",
    "kendo.*": "vendors/js/kendo.*.js"
  },

  map: {
    "aurelia-binding": "npm:aurelia-binding@1.0.0-beta.1.1.3",
    "aurelia-dependency-injection": "npm:aurelia-dependency-injection@1.0.0-beta.1.1.3",
    "aurelia-logging": "npm:aurelia-logging@1.0.0-beta.1.1.1",
    "aurelia-metadata": "npm:aurelia-metadata@1.0.0-beta.1.1.4",
    "aurelia-pal": "npm:aurelia-pal@1.0.0-beta.1.1.1",
    "aurelia-pal-browser": "npm:aurelia-pal-browser@1.0.0-beta.1.1.3",
    "aurelia-task-queue": "npm:aurelia-task-queue@1.0.0-beta.1.1.1",
    "aurelia-templating": "npm:aurelia-templating@1.0.0-beta.1.1.1",
    "babel": "npm:babel-core@5.8.35",
    "babel-runtime": "npm:babel-runtime@5.8.35",
<<<<<<< HEAD
    "core-js": "npm:core-js@1.2.6",
    "jquery": "github:components/jquery@2.2.0",
    "jquery.min": "github:components/jquery@2.2.0",
=======
    "core-js": "npm:core-js@2.1.0",
    "jquery": "github:components/jquery@2.1.4",
    "jquery.min": "github:components/jquery@2.1.4",
>>>>>>> fc211ca0
    "polymer/mutationobservers": "github:polymer/mutationobservers@0.4.2",
    "showdown": "github:showdownjs/showdown@1.3.0",
    "text": "github:systemjs/plugin-text@0.0.4",
    "traceur": "github:jmcriffey/bower-traceur@0.0.91",
    "traceur-runtime": "github:jmcriffey/bower-traceur-runtime@0.0.91",
    "github:jspm/nodelibs-assert@0.1.0": {
      "assert": "npm:assert@1.3.0"
    },
    "github:jspm/nodelibs-path@0.1.0": {
      "path-browserify": "npm:path-browserify@0.0.0"
    },
    "github:jspm/nodelibs-process@0.1.2": {
      "process": "npm:process@0.11.2"
    },
    "github:jspm/nodelibs-util@0.1.0": {
      "util": "npm:util@0.10.3"
    },
    "npm:assert@1.3.0": {
      "util": "npm:util@0.10.3"
    },
    "npm:aurelia-binding@1.0.0-beta.1.1.3": {
      "aurelia-metadata": "npm:aurelia-metadata@1.0.0-beta.1.1.4",
      "aurelia-pal": "npm:aurelia-pal@1.0.0-beta.1.1.1",
      "aurelia-task-queue": "npm:aurelia-task-queue@1.0.0-beta.1.1.1",
      "core-js": "npm:core-js@2.1.0"
    },
    "npm:aurelia-dependency-injection@1.0.0-beta.1.1.3": {
      "aurelia-logging": "npm:aurelia-logging@1.0.0-beta.1.1.1",
      "aurelia-metadata": "npm:aurelia-metadata@1.0.0-beta.1.1.4",
      "aurelia-pal": "npm:aurelia-pal@1.0.0-beta.1.1.1",
      "core-js": "npm:core-js@2.1.0"
    },
    "npm:aurelia-loader@1.0.0-beta.1.1.1": {
      "aurelia-metadata": "npm:aurelia-metadata@1.0.0-beta.1.1.4",
      "aurelia-path": "npm:aurelia-path@1.0.0-beta.1.1.0"
    },
    "npm:aurelia-metadata@1.0.0-beta.1.1.4": {
      "aurelia-pal": "npm:aurelia-pal@1.0.0-beta.1.1.1",
      "core-js": "npm:core-js@2.1.0"
    },
    "npm:aurelia-pal-browser@1.0.0-beta.1.1.3": {
      "aurelia-pal": "npm:aurelia-pal@1.0.0-beta.1.1.1",
      "core-js": "npm:core-js@2.1.0"
    },
    "npm:aurelia-task-queue@1.0.0-beta.1.1.1": {
      "aurelia-pal": "npm:aurelia-pal@1.0.0-beta.1.1.1"
    },
    "npm:aurelia-templating@1.0.0-beta.1.1.1": {
      "aurelia-binding": "npm:aurelia-binding@1.0.0-beta.1.1.3",
      "aurelia-dependency-injection": "npm:aurelia-dependency-injection@1.0.0-beta.1.1.3",
      "aurelia-loader": "npm:aurelia-loader@1.0.0-beta.1.1.1",
      "aurelia-logging": "npm:aurelia-logging@1.0.0-beta.1.1.1",
      "aurelia-metadata": "npm:aurelia-metadata@1.0.0-beta.1.1.4",
      "aurelia-pal": "npm:aurelia-pal@1.0.0-beta.1.1.1",
      "aurelia-path": "npm:aurelia-path@1.0.0-beta.1.1.0",
      "aurelia-task-queue": "npm:aurelia-task-queue@1.0.0-beta.1.1.1",
      "core-js": "npm:core-js@2.1.0"
    },
    "npm:babel-runtime@5.8.35": {
      "process": "github:jspm/nodelibs-process@0.1.2"
    },
<<<<<<< HEAD
    "npm:core-js@1.2.6": {
      "fs": "github:jspm/nodelibs-fs@0.1.2",
      "path": "github:jspm/nodelibs-path@0.1.0",
      "process": "github:jspm/nodelibs-process@0.1.2",
      "systemjs-json": "github:systemjs/plugin-json@0.1.0"
    },
    "npm:core-js@2.0.3": {
=======
    "npm:core-js@2.1.0": {
>>>>>>> fc211ca0
      "fs": "github:jspm/nodelibs-fs@0.1.2",
      "path": "github:jspm/nodelibs-path@0.1.0",
      "process": "github:jspm/nodelibs-process@0.1.2",
      "systemjs-json": "github:systemjs/plugin-json@0.1.0"
    },
    "npm:inherits@2.0.1": {
      "util": "github:jspm/nodelibs-util@0.1.0"
    },
    "npm:path-browserify@0.0.0": {
      "process": "github:jspm/nodelibs-process@0.1.2"
    },
    "npm:process@0.11.2": {
      "assert": "github:jspm/nodelibs-assert@0.1.0"
    },
    "npm:util@0.10.3": {
      "inherits": "npm:inherits@2.0.1",
      "process": "github:jspm/nodelibs-process@0.1.2"
    }
  }
});<|MERGE_RESOLUTION|>--- conflicted
+++ resolved
@@ -27,15 +27,9 @@
     "aurelia-templating": "npm:aurelia-templating@1.0.0-beta.1.1.1",
     "babel": "npm:babel-core@5.8.35",
     "babel-runtime": "npm:babel-runtime@5.8.35",
-<<<<<<< HEAD
-    "core-js": "npm:core-js@1.2.6",
-    "jquery": "github:components/jquery@2.2.0",
-    "jquery.min": "github:components/jquery@2.2.0",
-=======
     "core-js": "npm:core-js@2.1.0",
     "jquery": "github:components/jquery@2.1.4",
     "jquery.min": "github:components/jquery@2.1.4",
->>>>>>> fc211ca0
     "polymer/mutationobservers": "github:polymer/mutationobservers@0.4.2",
     "showdown": "github:showdownjs/showdown@1.3.0",
     "text": "github:systemjs/plugin-text@0.0.4",
@@ -97,17 +91,7 @@
     "npm:babel-runtime@5.8.35": {
       "process": "github:jspm/nodelibs-process@0.1.2"
     },
-<<<<<<< HEAD
-    "npm:core-js@1.2.6": {
-      "fs": "github:jspm/nodelibs-fs@0.1.2",
-      "path": "github:jspm/nodelibs-path@0.1.0",
-      "process": "github:jspm/nodelibs-process@0.1.2",
-      "systemjs-json": "github:systemjs/plugin-json@0.1.0"
-    },
-    "npm:core-js@2.0.3": {
-=======
     "npm:core-js@2.1.0": {
->>>>>>> fc211ca0
       "fs": "github:jspm/nodelibs-fs@0.1.2",
       "path": "github:jspm/nodelibs-path@0.1.0",
       "process": "github:jspm/nodelibs-process@0.1.2",
