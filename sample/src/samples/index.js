--- conflicted
+++ resolved
@@ -61,11 +61,8 @@
       { name: 'sortable',         route: 'sortable',            moduleId: './sortable/index',               title: 'Sortable'},
       { name: 'slider',           route: 'slider',              moduleId: './slider/index',                 title: 'Slider'},
       { name: 'sparkline',        route: 'sparkline',           moduleId: './chart/sparkline/index',        title: 'Sparkline',         settings: { pro: true } },
-<<<<<<< HEAD
       { name: 'splitter',         route: 'splitter',            moduleId: './splitter/index',               title: 'Splitter'},
-=======
       { name: 'spreadsheet',      route: 'spreadsheet',         moduleId: './spreadsheet/index',            title: 'Spreadsheet',       settings: { pro: true } },
->>>>>>> 8eb60f27
       { name: 'stock',            route: 'stock',               moduleId: './chart/stock/index',            title: 'Stock',             settings: { pro: true } },
       { name: 'switch',           route: 'switch',              moduleId: './switch/index',                 title: 'Switch'},
       { name: 'tabstrip',         route: 'tabstrip',            moduleId: './tabstrip/index',               title: 'Tabstrip'},
