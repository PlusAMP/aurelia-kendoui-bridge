--- conflicted
+++ resolved
@@ -12,20 +12,6 @@
             </p>
             <p class="text-muted">Hint: type "che"</p>
         </collapse-panel>
-<<<<<<< HEAD
-        <!-- TODO: Make markup automatically initialised -->
-        <collapse-panel title="Code Preview" collapsed.bind="true">
-          <markdown>
-            ```
-            <input au-kendo-autocomplete="data-source.bind: datasource;
-                                data-text-field: ProductName;
-                                filter: contains;
-                                min-length: 3" value.bind="value" style="width: 300px"></input>
-            ```
-          </markdown>
-
-        </collapse-panel>   
-=======
         <collapse-panel title="Code Preview">
             <div au-kendo-tabstrip>
                 <ul>
@@ -65,6 +51,5 @@
                 </div>
             </div>
         </collapse-panel>
->>>>>>> d97c2f8f
     </section>
 </template>