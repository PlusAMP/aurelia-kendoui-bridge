<template>
    <require from="./binding-to-remote-data.css"></require>
    <div class="row">
        <div class="col-xs-12 col-sm-2" repeat.for="year of years">
            <k-chart class="pie-chart"
<<<<<<< HEAD
                          title.bind="{ text: '2000' }"
                          data-source.bind="getDatasource(2000)"
=======
                          title.bind="{ text: year }"
                          data-source.bind="getDatasource(year)"
>>>>>>> 5570286a
                          legend.bind="legend"
                          series-defaults.bind="seriesDefaults"
                          series.bind="series"
                          tooltip.bind="tooltip">
<<<<<<< HEAD
            </k-chart>
        </div>

        <div class="col-xs-12 col-sm-2">
            <k-chart class="pie-chart"
                          title.bind="{ text: '2001' }"
                          data-source.bind="getDatasource(2001)"
                          legend.bind="legend"
                          series-defaults.bind="seriesDefaults"
                          series.bind="series"
                          tooltip.bind="tooltip">
            </k-chart>
        </div>

        <div class="col-xs-12 col-sm-2">
            <k-chart class="pie-chart"
                          title.bind="{ text: '2002' }"
                          data-source.bind="getDatasource(2002)"
                          legend.bind="legend"
                          series-defaults.bind="seriesDefaults"
                          series.bind="series"
                          tooltip.bind="tooltip">
            </k-chart>
        </div>

        <div class="col-xs-12 col-sm-2">
            <k-chart class="pie-chart"
                          title.bind="{ text: '2003' }"
                          data-source.bind="getDatasource(2003)"
                          legend.bind="legend"
                          series-defaults.bind="seriesDefaults"
                          series.bind="series"
                          tooltip.bind="tooltip">
            </k-chart>
        </div>

        <div class="col-xs-12 col-sm-2">
            <k-chart class="pie-chart"
                          title.bind="{ text: '2004' }"
                          data-source.bind="getDatasource(2004)"
                          legend.bind="legend"
                          series-defaults.bind="seriesDefaults"
                          series.bind="series"
                          tooltip.bind="tooltip">
            </k-chart>
        </div>

        <div class="col-xs-12 col-sm-2">
            <k-chart class="pie-chart"
                          title.bind="{ text: '2005' }"
                          data-source.bind="getDatasource(2005)"
                          legend.bind="legend"
                          series-defaults.bind="seriesDefaults"
                          series.bind="series"
                          tooltip.bind="tooltip">
            </k-chart>
        </div>
    </div>

    <div class="row">
        <div class="col-xs-12 col-sm-2">
            <k-chart class="pie-chart"
                          title.bind="{ text: '2006' }"
                          data-source.bind="getDatasource(2006)"
                          legend.bind="legend"
                          series-defaults.bind="seriesDefaults"
                          series.bind="series"
                          tooltip.bind="tooltip">
            </k-chart>
        </div>

        <div class="col-xs-12 col-sm-2">
            <k-chart  class="pie-chart"
                      title.bind="{ text: '2007' }"
                      data-source.bind="getDatasource(2007)"
                      legend.bind="legend"
                      series-defaults.bind="seriesDefaults"
                      series.bind="series"
                      tooltip.bind="tooltip">
            </k-chart>
        </div>

        <div class="col-xs-12 col-sm-2">
            <k-chart  class="pie-chart"
                      title.bind="{ text: '2008' }"
                      data-source.bind="getDatasource(2008)"
                      legend.bind="legend"
                      series-defaults.bind="seriesDefaults"
                      series.bind="series"
                      tooltip.bind="tooltip">
            </k-chart>
        </div>

        <div class="col-xs-12 col-sm-2">
            <k-chart  class="pie-chart"
                      title.bind="{ text: '2009' }"
                      data-source.bind="getDatasource(2009)"
                      legend.bind="legend"
                      series-defaults.bind="seriesDefaults"
                      series.bind="series"
                      tooltip.bind="tooltip">
=======
>>>>>>> 5570286a
            </k-chart>
        </div>
    </div>

</template><|MERGE_RESOLUTION|>--- conflicted
+++ resolved
@@ -2,124 +2,15 @@
     <require from="./binding-to-remote-data.css"></require>
     <div class="row">
         <div class="col-xs-12 col-sm-2" repeat.for="year of years">
-            <k-chart class="pie-chart"
-<<<<<<< HEAD
-                          title.bind="{ text: '2000' }"
-                          data-source.bind="getDatasource(2000)"
-=======
-                          title.bind="{ text: year }"
-                          data-source.bind="getDatasource(year)"
->>>>>>> 5570286a
-                          legend.bind="legend"
-                          series-defaults.bind="seriesDefaults"
-                          series.bind="series"
-                          tooltip.bind="tooltip">
-<<<<<<< HEAD
-            </k-chart>
-        </div>
-
-        <div class="col-xs-12 col-sm-2">
-            <k-chart class="pie-chart"
-                          title.bind="{ text: '2001' }"
-                          data-source.bind="getDatasource(2001)"
-                          legend.bind="legend"
-                          series-defaults.bind="seriesDefaults"
-                          series.bind="series"
-                          tooltip.bind="tooltip">
-            </k-chart>
-        </div>
-
-        <div class="col-xs-12 col-sm-2">
-            <k-chart class="pie-chart"
-                          title.bind="{ text: '2002' }"
-                          data-source.bind="getDatasource(2002)"
-                          legend.bind="legend"
-                          series-defaults.bind="seriesDefaults"
-                          series.bind="series"
-                          tooltip.bind="tooltip">
-            </k-chart>
-        </div>
-
-        <div class="col-xs-12 col-sm-2">
-            <k-chart class="pie-chart"
-                          title.bind="{ text: '2003' }"
-                          data-source.bind="getDatasource(2003)"
-                          legend.bind="legend"
-                          series-defaults.bind="seriesDefaults"
-                          series.bind="series"
-                          tooltip.bind="tooltip">
-            </k-chart>
-        </div>
-
-        <div class="col-xs-12 col-sm-2">
-            <k-chart class="pie-chart"
-                          title.bind="{ text: '2004' }"
-                          data-source.bind="getDatasource(2004)"
-                          legend.bind="legend"
-                          series-defaults.bind="seriesDefaults"
-                          series.bind="series"
-                          tooltip.bind="tooltip">
-            </k-chart>
-        </div>
-
-        <div class="col-xs-12 col-sm-2">
-            <k-chart class="pie-chart"
-                          title.bind="{ text: '2005' }"
-                          data-source.bind="getDatasource(2005)"
-                          legend.bind="legend"
-                          series-defaults.bind="seriesDefaults"
-                          series.bind="series"
-                          tooltip.bind="tooltip">
-            </k-chart>
-        </div>
-    </div>
-
-    <div class="row">
-        <div class="col-xs-12 col-sm-2">
-            <k-chart class="pie-chart"
-                          title.bind="{ text: '2006' }"
-                          data-source.bind="getDatasource(2006)"
-                          legend.bind="legend"
-                          series-defaults.bind="seriesDefaults"
-                          series.bind="series"
-                          tooltip.bind="tooltip">
-            </k-chart>
-        </div>
-
-        <div class="col-xs-12 col-sm-2">
             <k-chart  class="pie-chart"
-                      title.bind="{ text: '2007' }"
-                      data-source.bind="getDatasource(2007)"
+                      title.bind="{ text: year }"
+                      data-source.bind="getDatasource(year)"
                       legend.bind="legend"
                       series-defaults.bind="seriesDefaults"
                       series.bind="series"
                       tooltip.bind="tooltip">
             </k-chart>
         </div>
-
-        <div class="col-xs-12 col-sm-2">
-            <k-chart  class="pie-chart"
-                      title.bind="{ text: '2008' }"
-                      data-source.bind="getDatasource(2008)"
-                      legend.bind="legend"
-                      series-defaults.bind="seriesDefaults"
-                      series.bind="series"
-                      tooltip.bind="tooltip">
-            </k-chart>
-        </div>
-
-        <div class="col-xs-12 col-sm-2">
-            <k-chart  class="pie-chart"
-                      title.bind="{ text: '2009' }"
-                      data-source.bind="getDatasource(2009)"
-                      legend.bind="legend"
-                      series-defaults.bind="seriesDefaults"
-                      series.bind="series"
-                      tooltip.bind="tooltip">
-=======
->>>>>>> 5570286a
-            </k-chart>
-        </div>
     </div>
 
 </template>