--- conflicted
+++ resolved
@@ -1,26 +1,21 @@
 export class App {
     configureRouter(config, router) {
         config.title = 'Kendo UI Samples';
-<<<<<<< HEAD
+
         config.map([
         {
-            route: '',
-            redirect: 'autocomplete'
-=======
-        config.map([{
             route: ['','about'],
             moduleId: 'about/about',
             nav: true,
             title: 'About'
-        }, {
-          route: 'installation/:page',
-          moduleId: './installation-wizard/wizard',
-          name: 'install',
-          href: '#/installation/begin',
-          nav: true,
-          title:'Installation wizard'
->>>>>>> 2073bdcd
-        }, {
+        },  {
+            route: 'installation/:page',
+            moduleId: './installation-wizard/wizard',
+            name: 'install',
+            href: '#/installation/begin',
+            nav: true,
+            title:'Installation wizard'
+        },  {
             route: 'autocomplete',
             moduleId: 'autocomplete/index',
             nav: true,
