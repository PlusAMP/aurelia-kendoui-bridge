--- conflicted
+++ resolved
@@ -42,12 +42,8 @@
                    <a href="#/samples/stock">Stock Charts</a>                <br>
                    <img src="images/blue.png">
                    <a href="#/samples/dropdownlist">DropDownList</a>         <br>
-<<<<<<< HEAD
-                   <a>Window</a>                                             <br>
-=======
                    <img src="images/blue.png">
                    <a href="#/samples/window">Window</a>                     <br>
->>>>>>> 8eb60f27
                    <img src="images/blue.png">
                    <a href="#/samples/upload">Upload</a>                     <br>
                    <img src="images/blue.png">
@@ -58,12 +54,8 @@
                    DATA MANAGEMENT                                           <br>
                    <img src="images/blue.png">
                    <a href="#/samples/grid">Grid</a>                         <br>
-<<<<<<< HEAD
-                   <a>Spreadsheet</a>                                        <br>
-=======
                    <img src="images/blue.png">
                    <a href="#/samples/spreadsheet">Spreadsheet</a>           <br>
->>>>>>> 8eb60f27
                    <img src="images/blue.png">
                    <a href="#/samples/listview">Listview</a>                 <br>
                    <img src="images/blue.png">
@@ -179,7 +171,8 @@
                   <a href="#/samples/notification">Notification</a>          <br>
                   <img src="images/blue.png">
                   <a href="#/samples/responsivepanel">Responsive Panel</a>   <br>
-                  <a>Splitter</a>                                            <br>
+                  <img src="images/blue.png">
+                  <a href="#/samples/splitter">Splitter</a>                  <br>
                   <img src="images/blue.png">
                   <a href="#/samples/tooltip">Tooltip</a>                    <br>
                   <img src="images/blue.png">
@@ -190,21 +183,12 @@
                   <a href="#/samples/button">Button</a>                      <br>
                   <img src="images/blue.png">
                   <a href="#/samples/buttongroup">ButtonGroup</a>            <br>
-<<<<<<< HEAD
-                  <img src="images/orange.png">
-                  <a href="#">Menu</a>                                       <br>
+                  <img src="images/blue.png">
+                  <a href="#/samples/menu">Menu</a>                          <br>
                   <img src="images/blue.png">
                   <a href="#/samples/panelbar">PanelBar</a>                  <br>
-                  <img src="images/orange.png">
-                  <a href="#">TabStrip</a>                                   <br>
-=======
-                  <img src="images/blue.png">
-                  <a href="#/samples/menu">Menu</a>                          <br>
-                  <img src="images/blue.png">
-                  <a href="#/samples/panelbar">PanelBar</a>                  <br>
                   <img src="images/blue.png">
                   <a href="#/samples/tabstrip">TabStrip</a>                  <br>
->>>>>>> 8eb60f27
                   <img src="images/blue.png">
                   <a href="#/samples/toolbar">ToolBar</a>                    <br>
                   <img src="images/blue.png">
