<template>
   <div class="col-md-12">
     <h4>Project status</h4>
     <section>
       <div>
           <br>
           <br>

           <!-- page title - single column -->
           <div class="row">
               <div class="col-xs-12 col-sm-12">
                   <p>
                       <span style="font-size:18px">
                           <img src="images/blue.png">
                           Implemented controls
                           &nbsp; &nbsp;
                           <img src="images/orange.png">
                           controls in development
                       </span>
                   </p>
                   <br>
                   <br>
               </div>
           </div>

           <!-- page content - five columns -->
           <div class="row">
               <div class="col-xs-12 col-sm-2">
                   MOST POPULAR                                      <br>
                   <img src="images/blue.png">
                   <a href="#/samples/grid">Grid</a>                         <br>
                   <a>Editor</a>                            <br>
                   <a>Scheduler</a>                         <br>
                   <img src="images/blue.png">
                   <a href="#/samples/bar-charts">Bar Charts</a>             <br>
                   <img src="images/blue.png">
                   <a href="#/samples/line-charts">Line Charts</a>           <br>
                   <img src="images/blue.png">
                   <a href="#/samples/stock">Stock Charts</a>                <br>
                   <img src="images/orange.png">
                   <a href="#/samples/dropdownlist">DropDownList</a>         <br>
                   <a>Window</a>                            <br>
                   <a>Upload</a>                            <br>
                   <img src="images/blue.png">
<<<<<<< HEAD
                   <a href="#/samples/treeview">TreeView</a><br>
=======
                   <a href="#/samples/treeview">TreeView</a>                          <br>
>>>>>>> 1b92ded7
               </div>

              <div class="col-xs-12 col-sm-2">
                   DATA MANAGEMENT                                   <br>
                   <img src="images/blue.png">
                   <a href="#/samples/grid">Grid</a>                         <br>
                   <a>Spreadsheet</a>                       <br>
                   <a>Listview</a>                          <br>
                   <a>Pivot Grid</a>                        <br>
                   <a>TreeList</a>                          <br>
                   <a>ScrollView</a>                        <br>
                   <br>
                   EDITORS                                           <br>
                   <img src="images/blue.png">
                   <a href="#/samples/autocomplete">Autocomplete</a>         <br>
                   <img src="images/orange.png">
                   <a>ColorPicker</a>                       <br>
                   <a href="#/samples/combobox">Combobox</a>                  <br>
                   <img src="images/blue.png">
                   <a href="#/samples/datepicker">DatePicker</a>                        <br>
                   <a>DateTimePicker</a>                    <br>
                   <img src="images/orange.png">
                   <a href="#/samples/dropdownlist">DropDownList</a>         <br>
                   <a>Editor</a>                            <br>
                   <a>MaskedTextBox</a>                     <br>
                   <a>MultiSelect</a>                       <br>
                   <img src="images/blue.png">
                   <a href="#/samples/numerictextbox">Numeric TextBox</a>                   <br>
                   <img src="images/blue.png">
                   <a href="#/samples/slider">Slider</a>                            <br>
                   <a>TimePicker</a>                        <br>
                   <a>Upload</a>                            <br>
                   <a>Switch</a>                            <br>
              </div>

              <div class="col-xs-12 col-sm-2">
                  CHARTS                                            <br>
                  <img src="images/blue.png">
                  <a href="#/samples/area-charts">Area Charts</a>            <br>
                  <img src="images/blue.png">
                  <a href="#/samples/bar-charts">Bar Charts</a>              <br>
                  <img src="images/blue.png">
                  <a href="#/samples/box-plot-charts">Box Plot Charts</a>    <br>
                  <img src="images/blue.png">
                  <a href="#/samples/bubble-charts">Bubble Charts</a>        <br>
                  <img src="images/blue.png">
                  <a href="#/samples/bullet-charts">Bullet Charts</a>         <br>
                  <img src="images/blue.png">
                  <a href="#/samples/donut-charts">Donut Charts</a>           <br>
                  <img src="images/blue.png">
                  <a href="#/samples/funnel-charts">Funnel Charts</a>         <br>
                  <img src="images/blue.png">
                  <a href="#/samples/line-charts">Line Charts</a>            <br>
                  <img src="images/blue.png">
                  <a href="#/samples/pie-charts">Pie Charts</a>              <br>
                  <img src="images/blue.png">
                  <a href="#/samples/polar-charts">Polar Charts</a>          <br>
                  <img src="images/blue.png">
                  <a href="#/samples/radar-charts">Radar Charts</a>          <br>
                  <img src="images/blue.png">
                  <a href="#/samples/range-charts">Range Bar Charts</a>      <br>
                  <img src="images/blue.png">
                  <a href="#/samples/scatter-charts">Scatter Charts</a>      <br>
                  <img src="images/blue.png">
                  <a href="#/samples/sparkline">Sparklines</a>               <br>
                  <img src="images/blue.png">
                  <a href="#/samples/stock">Stock Charts</a>                 <br>
                  <img src="images/blue.png">
                  <a href="#/samples/treemap">TreeMap</a>                            <br>
                  <img src="images/blue.png">
                  <a href="#/samples/waterfall-charts">Waterfall Charts</a>  <br>
                  <br>
                  GAUGES                                             <br>
                  <a>Linear Gauge</a>                       <br>
                  <a>Radial Gauge</a>                       <br>
              </div>

              <div class="col-xs-12 col-sm-2">
                  BARCODES                                           <br>
                  <a>Barcode</a>                            <br>
                  <a>QR Code</a>                            <br>
                  <br>
                  DIAGRAMS & MAPS                                    <br>
                  <a>Diagram</a>                            <br>
                  <a>Map</a>                                <br>
                  <br>
                  SCHEDULING                                         <br>
                  <a>Calendar</a>                           <br>
                  <a>Gantt</a>                              <br>
                  <a href="#/samples/scheduler">Scheduler</a>                <br>
                  <a></a>                                   <br>
              </div>

              <div class="col-xs-12 col-sm-2">
                  LAYOUT                                             <br>
                  <a>Notification</a>                       <br>
                  <a>Responsive Panel</a>                   <br>
                  <a>Splitter</a>                           <br>
                  <a>Tooltip</a>                            <br>
                  <a>Window</a>                             <br>
                  <br>
                  NAVIGATION                                         <br>
                  <img src="images/blue.png">
                  <a href="#/samples/button">Button</a>                      <br>
                  <a>ButtonGroup</a>                        <br>
                  <img src="images/orange.png">
                  <a>Menu</a>                               <br>
                  <a>PanelBar</a>                           <br>
                  <img src="images/orange.png">
                  <a href="#/samples/tabstrip">TabStrip</a>                  <br>
                  <img src="images/orange.png">
                  <a href="#/samples/toolbar">ToolBar</a>                    <br>
                  <img src="images/blue.png">
<<<<<<< HEAD
                  <a href="#/samples/treeview">TreeView</a><br>
                  <a>TreeView</a>                           <br>
=======
                  <a href="#/samples/treeview">TreeView</a>                           <br>
>>>>>>> 1b92ded7
                  <br>
                  INTERACTIVITY &amp; UX                             <br>
                  <a>Drag &amp; Drop</a>                    <br>
                  <a>Effects</a>                            <br>
                  <img src="images/blue.png">
                  <a href="#/samples/progressbar">ProgressBar</a>            <br>
                  <a>Sortable</a>                           <br>
                  <a>Styling</a>                            <br>
               </div>
           </div>

           <br>
           <br>
           <br>
       </div>
   </section>
 </div>
</template><|MERGE_RESOLUTION|>--- conflicted
+++ resolved
@@ -42,11 +42,7 @@
                    <a>Window</a>                            <br>
                    <a>Upload</a>                            <br>
                    <img src="images/blue.png">
-<<<<<<< HEAD
-                   <a href="#/samples/treeview">TreeView</a><br>
-=======
                    <a href="#/samples/treeview">TreeView</a>                          <br>
->>>>>>> 1b92ded7
                </div>
 
               <div class="col-xs-12 col-sm-2">
@@ -160,12 +156,7 @@
                   <img src="images/orange.png">
                   <a href="#/samples/toolbar">ToolBar</a>                    <br>
                   <img src="images/blue.png">
-<<<<<<< HEAD
-                  <a href="#/samples/treeview">TreeView</a><br>
-                  <a>TreeView</a>                           <br>
-=======
                   <a href="#/samples/treeview">TreeView</a>                           <br>
->>>>>>> 1b92ded7
                   <br>
                   INTERACTIVITY &amp; UX                             <br>
                   <a>Drag &amp; Drop</a>                    <br>
