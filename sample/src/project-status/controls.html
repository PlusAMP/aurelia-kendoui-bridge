--- conflicted
+++ resolved
@@ -54,12 +54,8 @@
                    <img src="images/blue.png">
                    <a href="#/samples/grid">Grid</a>                         <br>
                    <a>Spreadsheet</a>                                        <br>
-<<<<<<< HEAD
-                   <a>Listview</a>                                           <br>
-=======
                    <img src="images/blue.png">
                    <a href="#/samples/listview">Listview</a>                 <br>
->>>>>>> 7a4d91b8
                    <img src="images/blue.png">
                    <a href="#/samples/pivotgrid">Pivot Grid</a>              <br>
                    <img src="images/blue.png">
@@ -94,11 +90,8 @@
                    <a href="#/samples/timepicker">TimePicker</a>             <br>
                    <img src="images/blue.png">
                    <a href="#/samples/upload">Upload</a>                     <br>
-<<<<<<< HEAD
-=======
                    <img src="images/blue.png">
                    <a href="#/samples/validator">Validator</a>               <br>
->>>>>>> 7a4d91b8
                    <img src="images/blue.png">
                    <a href="#/samples/switch">Switch</a>                     <br>
               </div>
