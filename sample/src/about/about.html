<template>
    <require from="./about.css"></require>
    <div class="container-fluid">
    <div class="k-header header">
      <div style="margin:auto;text-align:center">
        <h1 class="text-lg">Aurelia Kendo UI <i>Bridge</i></h1>
        <h2>Industry standard, tried and tested HTML5 widgets - enhanced by Aurelia</h2>
      </div>
    </div>
    <div class="row">
       <div class="col-xs-12 col-sm-4 text-center">
           <a href="http://aurelia.io" target="_blank"><img src="images/aurelia-logo.png" /></a>
       </div>
       <div class="col-xs-12 col-sm-4 text-center">
           <img src="images/bridge.png" >
       </div>
       <div class="col-xs-12 col-sm-4 text-center">
         <a href="http://www.telerik.com/kendo-ui" target="_blank"><img src="images/kendo-ui-logo.png" /></a>
       </div>
    </div>
    <section>
<<<<<<< HEAD
      <h3 class="text-center" style="padding-top: 20px; padding-bottom:20px">
        <ul class="features">
          <li>We've done the hard work for you</li>
          <li>Use Kendo UI components in your Aurelia application <i style="text-decoration:underline">without writing any wrapper code</i></li>
          <li>Powerful binding expressions <i>directly in your markup</i></li>
          <li>Full support for Aurelia's templating system in Kendo templates</li>
          <li><a href="#samples">Get started</a> or check out the example below</li>
        </ul>
      </h3>
      <h2>Example</h3>
      <div class="row">
        <div class="col-sm-12">
          <k-grid k-data-source.bind="datasource" k-pageable.bind="{ refresh: true, pageSizes: true, buttonCount: 10 }" k-sortable.bind="true">
            <k-col title="Contact Name" field="ContactName">
              <div class="customer-photo" style="background-image: url(http://demos.telerik.com/kendo-ui/content/web/Customers/${CustomerID}.jpg);"></div>
              <div class="customer-name">${ContactName}</div>
            </k-col>
            <k-col title="Contact Title" field="ContactTitle"></k-col>
            <k-col title="Company Name" field="CompanyName"></k-col>
            <k-col field="Country"></k-col>
          </k-grid>
=======
        <h4>About Aurelia-KendoUI Components Catalog</h4>

        <br>

        <div>

<!--             <div class="row">
                <div class="col-xs-12 col-sm-1">

                </div>
                <div class="col-xs-12 col-sm-10">
                    Lorem ipsum dolor sit amet, consectetur adipiscing elit. Aenean sit amet est scelerisque, tristique mauris et, pharetra arcu. Interdum et malesuada fames ac ante ipsum primis in faucibus. Aenean luctus mi sed purus placerat euismod. Cras dolor quam, sollicitudin nec ligula et, pellentesque efficitur dolor. Proin eget blandit nisl. Mauris venenatis porttitor risus a pulvinar. Aliquam tristique sem in eleifend pulvinar. Integer ac eros quis tellus volutpat semper quis in sapien. Morbi dapibus mattis leo vel aliquet. Vestibulum nec luctus ante. Curabitur tristique sapien vel nulla interdum efficitur. Maecenas pretium hendrerit nisi sed bibendum. Phasellus interdum risus ac laoreet aliquam.


                </div>
                <div class="col-xs-12 col-sm-1">

                </div>
            </div>
            <hr> -->

            <!-- Row 1 - 1 column (images) -->
            <div class="row">
                <div class="col-xs-12 col-sm-4">
                    <img src="images/abk-logo.png" >
                </div>
            </div>

            <br>
            <br>

            <!-- Row 2 - 2 columns (text) -->
            <div class="row">
                <div class="col-xs-12 col-sm-6">
                    <p>
                        Aurelia is a next generation UI framework. Whether you're building apps for the browser, mobile or desktop, Aurelia can enable you to not only create amazing UI, but do it in a way that is maintainable, testable and extensible.
                    </p>
                    <p>
                        Aurelia is just JavaScript. However, it's not yesterday's JavaScript, but the JavaScript of tomorrow. By using modern tooling we've been able to write Aurelia from the ground up in ECMAScript 2016. This means we have native modules, classes, decorators and more at our disposal...and you have them too.
                    </p>
                    <p>
                        Not only is Aurelia written in modern and future JavaScript, but it also takes a modern approach to architecture. In the past, frameworks have been monolithic beasts. Not Aurelia though. It's built as a series of collaborating libraries. Taken together, they form a powerful and robust framework for building Single Page Apps (SPAs). However, Aurelia's libraries can often be used individually, in traditional web sites or even on the server-side through technologies like NodeJS.
                    </p>
                    <p>
                        Aurelia is open source, but unlike much open source in the JavaScript space, Aurelia is an official product with commercial backing. If your business is going to spend significant money building software, you want to do it on a platform that's committed to you as a customer. You want to be able to form a relationship with your technology provider to ensure that you and your developers have a solid platform upon which to build your business now and in the years to come.
                    </p>
                </div>

                <div class="col-xs-12 col-sm-6">
                    <p>
                        Kendo UI is an HTML5 user interface framework for building interactive and high-performance websites and applications. The framework comes with a library of 70+ UI widgets, an abundance of data-visualization gadgets, client-side data source, built-in MVVM (Model-View-ViewModel) library. Kendo UI provides AngularJS, Bootstrap  - and soon Aurelia integration
                    </p>

                    <p>
                        Kendo UI Professional is one of the commercial versions of Kendo UI. It is a comprehensive framework providing 70+ Kendo UI widgets, and includes a simple and consistent programming interface, a rock-solid DataSource, out-of-the-box themes, an MVVM framework, and more. Kendo UI Professional includes widgets for enterprise-grade line-of-business applications and is suitable for creating professional websites that require expert and timely technical support.
                    </p>
                    <p>
                       Kendo UI Core is the free and open-source Kendo UI distribution, released under Apache v2.0 License. It provides access to a limited number of widgets and framework features, and to 1,000+ tests running across browsers for each commit to the Kendo UI Core GitHub repository. Kendo UI Core is suitable for open-source or commercial projects that do not require complex UI, such as Grid, Chart, etc., nor dedicated technical support. Kendo UI Core does not offer dedicated technical support.
                    </p>
                </div>
            </div>

>>>>>>> 1bebca51
        </div>
      </div>
      <div class="row" style="margin-top: 10px">
        <div class="col-sm-12">
          <div k-tabstrip k-tabstrip.ref="tabstrip">
              <ul>
                  <li class="k-state-active">Without Bridge</li>
                  <li>With Bridge (View)</li>
                  <li>With Bridge (View-Model)</li>
              </ul>
              <div>
                  <au-code language="markup" url="./src/about/kendo-standard-init.html">
                  </au-code>
              </div>
              <div>
                  <au-code language="markup" url="./src/about/kendo-bridge-init.html">
                  </au-code>
              </div>
              <div>
                  <au-code language="javascript" url="./src/about/kendo-bridge-viewmodel.js">
                  </au-code>
              </div>
          </div>
        </div>
      </div>
    </section>
  </div>
</template><|MERGE_RESOLUTION|>--- conflicted
+++ resolved
@@ -19,7 +19,6 @@
        </div>
     </div>
     <section>
-<<<<<<< HEAD
       <h3 class="text-center" style="padding-top: 20px; padding-bottom:20px">
         <ul class="features">
           <li>We've done the hard work for you</li>
@@ -34,77 +33,13 @@
         <div class="col-sm-12">
           <k-grid k-data-source.bind="datasource" k-pageable.bind="{ refresh: true, pageSizes: true, buttonCount: 10 }" k-sortable.bind="true">
             <k-col title="Contact Name" field="ContactName">
-              <div class="customer-photo" style="background-image: url(http://demos.telerik.com/kendo-ui/content/web/Customers/${CustomerID}.jpg);"></div>
-              <div class="customer-name">${ContactName}</div>
+              <div class='customer-photo' style="background-image: url(http://demos.telerik.com/kendo-ui/content/web/Customers/${CustomerID}.jpg);"></div>
+              <div class='customer-name'>${ContactName}</div>
             </k-col>
             <k-col title="Contact Title" field="ContactTitle"></k-col>
             <k-col title="Company Name" field="CompanyName"></k-col>
             <k-col field="Country"></k-col>
           </k-grid>
-=======
-        <h4>About Aurelia-KendoUI Components Catalog</h4>
-
-        <br>
-
-        <div>
-
-<!--             <div class="row">
-                <div class="col-xs-12 col-sm-1">
-
-                </div>
-                <div class="col-xs-12 col-sm-10">
-                    Lorem ipsum dolor sit amet, consectetur adipiscing elit. Aenean sit amet est scelerisque, tristique mauris et, pharetra arcu. Interdum et malesuada fames ac ante ipsum primis in faucibus. Aenean luctus mi sed purus placerat euismod. Cras dolor quam, sollicitudin nec ligula et, pellentesque efficitur dolor. Proin eget blandit nisl. Mauris venenatis porttitor risus a pulvinar. Aliquam tristique sem in eleifend pulvinar. Integer ac eros quis tellus volutpat semper quis in sapien. Morbi dapibus mattis leo vel aliquet. Vestibulum nec luctus ante. Curabitur tristique sapien vel nulla interdum efficitur. Maecenas pretium hendrerit nisi sed bibendum. Phasellus interdum risus ac laoreet aliquam.
-
-
-                </div>
-                <div class="col-xs-12 col-sm-1">
-
-                </div>
-            </div>
-            <hr> -->
-
-            <!-- Row 1 - 1 column (images) -->
-            <div class="row">
-                <div class="col-xs-12 col-sm-4">
-                    <img src="images/abk-logo.png" >
-                </div>
-            </div>
-
-            <br>
-            <br>
-
-            <!-- Row 2 - 2 columns (text) -->
-            <div class="row">
-                <div class="col-xs-12 col-sm-6">
-                    <p>
-                        Aurelia is a next generation UI framework. Whether you're building apps for the browser, mobile or desktop, Aurelia can enable you to not only create amazing UI, but do it in a way that is maintainable, testable and extensible.
-                    </p>
-                    <p>
-                        Aurelia is just JavaScript. However, it's not yesterday's JavaScript, but the JavaScript of tomorrow. By using modern tooling we've been able to write Aurelia from the ground up in ECMAScript 2016. This means we have native modules, classes, decorators and more at our disposal...and you have them too.
-                    </p>
-                    <p>
-                        Not only is Aurelia written in modern and future JavaScript, but it also takes a modern approach to architecture. In the past, frameworks have been monolithic beasts. Not Aurelia though. It's built as a series of collaborating libraries. Taken together, they form a powerful and robust framework for building Single Page Apps (SPAs). However, Aurelia's libraries can often be used individually, in traditional web sites or even on the server-side through technologies like NodeJS.
-                    </p>
-                    <p>
-                        Aurelia is open source, but unlike much open source in the JavaScript space, Aurelia is an official product with commercial backing. If your business is going to spend significant money building software, you want to do it on a platform that's committed to you as a customer. You want to be able to form a relationship with your technology provider to ensure that you and your developers have a solid platform upon which to build your business now and in the years to come.
-                    </p>
-                </div>
-
-                <div class="col-xs-12 col-sm-6">
-                    <p>
-                        Kendo UI is an HTML5 user interface framework for building interactive and high-performance websites and applications. The framework comes with a library of 70+ UI widgets, an abundance of data-visualization gadgets, client-side data source, built-in MVVM (Model-View-ViewModel) library. Kendo UI provides AngularJS, Bootstrap  - and soon Aurelia integration
-                    </p>
-
-                    <p>
-                        Kendo UI Professional is one of the commercial versions of Kendo UI. It is a comprehensive framework providing 70+ Kendo UI widgets, and includes a simple and consistent programming interface, a rock-solid DataSource, out-of-the-box themes, an MVVM framework, and more. Kendo UI Professional includes widgets for enterprise-grade line-of-business applications and is suitable for creating professional websites that require expert and timely technical support.
-                    </p>
-                    <p>
-                       Kendo UI Core is the free and open-source Kendo UI distribution, released under Apache v2.0 License. It provides access to a limited number of widgets and framework features, and to 1,000+ tests running across browsers for each commit to the Kendo UI Core GitHub repository. Kendo UI Core is suitable for open-source or commercial projects that do not require complex UI, such as Grid, Chart, etc., nor dedicated technical support. Kendo UI Core does not offer dedicated technical support.
-                    </p>
-                </div>
-            </div>
-
->>>>>>> 1bebca51
         </div>
       </div>
       <div class="row" style="margin-top: 10px">
