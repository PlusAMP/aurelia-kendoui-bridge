<template>
    <require from="./about.css"></require>
    <div class="container-fluid">
    <div class="k-header header">
      <div style="margin:auto;text-align:center">
<<<<<<< HEAD
        <h2 class="text-lg">Aurelia Kendo UI <i>Bridge</i></h2>
        <h3> Industry standard, tried and tested HTML5 widgets - enhanced by Aurelia</h3>
=======
        <h1 class="text-lg">Aurelia Kendo UI <i>Bridge</i></h1>
        <h3>Industry standard, tried and tested HTML5 widgets - enhanced by Aurelia</h3>
>>>>>>> 576caf52
      </div>
    </div>

    <div class="row">
       <div class="col-xs-12 col-sm-4 text-center">
           <a href="http://aurelia.io" target="_blank"><img src="images/aurelia-logo.png" /></a>
       </div>
       <div class="col-xs-12 col-sm-4 text-center">
           <img src="images/bridge.png" >
       </div>
       <div class="col-xs-12 col-sm-4 text-center">
         <a href="http://www.telerik.com/kendo-ui" target="_blank"><img src="images/kendo-ui-logo.png" /></a>
       </div>
    </div>

    <section>
      <h4 class="text-center" style="padding-top: 20px; padding-bottom:20px">
        <ul class="features">
          <li>We've done the hard work for you</li>
          <li>Use Kendo UI components in your Aurelia application <i style="text-decoration:underline">without writing any wrapper code</i></li>
          <li>Powerful binding expressions <i>directly in your markup</i></li>
          <li>Full support for Aurelia's templating system in Kendo templates</li>
          <li><a href="#samples">See the catalog</a> or check out the example below</li>
        </ul>
      </h4>
<<<<<<< HEAD
      <h4>Example</h4>
=======
      <h3>Example</h3>
>>>>>>> 576caf52
      <div class="row">
        <div class="col-sm-12">
          <k-grid k-data-source.bind="datasource" k-pageable.bind="{ refresh: true, pageSizes: true, buttonCount: 10 }" k-sortable.bind="true">
            <k-col k-title="Contact Name" k-field="ContactName">
              <k-template>
                <div class='customer-photo' style="background-image: url(http://demos.telerik.com/kendo-ui/content/web/Customers/${CustomerID}.jpg);"></div>
                <div class='customer-name'>${ContactName}</div>
              </k-template>
            </k-col>
            <k-col k-title="Contact Title" k-field="ContactTitle"></k-col>
            <k-col k-title="Company Name" k-field="CompanyName"></k-col>
            <k-col k-field="Country"></k-col>
          </k-grid>
        </div>
      </div>
      <div class="row" style="margin-top: 10px">
        <div class="col-sm-12">
          <div k-tabstrip="k-animation.bind: false" k-tabstrip.ref="tabstrip">
              <ul>
                  <li class="k-state-active">Without Bridge</li>
                  <li>With Bridge (View)</li>
                  <li>With Bridge (View-Model)</li>
              </ul>
              <div>
                  <au-code language="markup" url="./src/about/kendo-standard-init.html">
                  </au-code>
              </div>
              <div>
                  <au-code language="markup" url="./src/about/kendo-bridge-init.html">
                  </au-code>
              </div>
              <div>
                  <au-code language="javascript" url="./src/about/kendo-bridge-viewmodel.js">
                  </au-code>
              </div>
          </div>
        </div>
      </div>
    </section>
  </div>
</template><|MERGE_RESOLUTION|>--- conflicted
+++ resolved
@@ -3,13 +3,8 @@
     <div class="container-fluid">
     <div class="k-header header">
       <div style="margin:auto;text-align:center">
-<<<<<<< HEAD
-        <h2 class="text-lg">Aurelia Kendo UI <i>Bridge</i></h2>
-        <h3> Industry standard, tried and tested HTML5 widgets - enhanced by Aurelia</h3>
-=======
         <h1 class="text-lg">Aurelia Kendo UI <i>Bridge</i></h1>
         <h3>Industry standard, tried and tested HTML5 widgets - enhanced by Aurelia</h3>
->>>>>>> 576caf52
       </div>
     </div>
 
@@ -35,11 +30,7 @@
           <li><a href="#samples">See the catalog</a> or check out the example below</li>
         </ul>
       </h4>
-<<<<<<< HEAD
-      <h4>Example</h4>
-=======
       <h3>Example</h3>
->>>>>>> 576caf52
       <div class="row">
         <div class="col-sm-12">
           <k-grid k-data-source.bind="datasource" k-pageable.bind="{ refresh: true, pageSizes: true, buttonCount: 10 }" k-sortable.bind="true">
