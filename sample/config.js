--- conflicted
+++ resolved
@@ -25,10 +25,7 @@
     "aurelia-http-client": "npm:aurelia-http-client@1.0.0-beta.1",
     "aurelia-logging": "npm:aurelia-logging@1.0.0-beta.1",
     "aurelia-metadata": "npm:aurelia-metadata@1.0.0-beta.1",
-<<<<<<< HEAD
-=======
     "aurelia-prism-plugin": "github:JeroenVinke/aurelia-prism-plugin@1.0.1",
->>>>>>> c640921c
     "aurelia-templating": "npm:aurelia-templating@1.0.0-beta.1.0.1",
     "babel": "npm:babel-core@5.8.34",
     "babel-runtime": "npm:babel-runtime@5.8.34",
