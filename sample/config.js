System.config({
  baseURL: "/",
  defaultJSExtensions: true,
  transpiler: "babel",
  babelOptions: {
    "optional": [
      "optimisation.modules.system",
      "es7.decorators",
      "es7.classProperties"
    ]
  },
  paths: {
    "*": "src/*",
    "github:*": "jspm_packages/github/*",
    "npm:*": "jspm_packages/npm/*",
    "kendo.*": "src/root/vendors/js/kendo.*.js",
    "kendo-ui/*": "src/root/vendors/*",
  },

  meta: {
    "showdown/dist/showdown": {
      "format": "global"
    },
    "gka/chroma.js/chroma.min": {
      "format": "global",
      "exports": "chroma"
    }
  },

  map: {
    "aurelia-binding": "npm:aurelia-binding@1.0.0-beta.1.2.2",
    "aurelia-bootstrapper": "npm:aurelia-bootstrapper@1.0.0-beta.1.1.4",
    "aurelia-dependency-injection": "npm:aurelia-dependency-injection@1.0.0-beta.1.1.4",
    "aurelia-event-aggregator": "npm:aurelia-event-aggregator@1.0.0-beta.1.1.1",
    "aurelia-framework": "npm:aurelia-framework@1.0.0-beta.1.1.4",
    "aurelia-http-client": "npm:aurelia-http-client@1.0.0-beta.1.1.2",
    "aurelia-loader": "npm:aurelia-loader@1.0.0-beta.1.1.1",
    "aurelia-logging": "npm:aurelia-logging@1.0.0-beta.1.1.2",
    "aurelia-metadata": "npm:aurelia-metadata@1.0.0-beta.1.1.6",
    "aurelia-pal": "npm:aurelia-pal@1.0.0-beta.1.1.1",
    "aurelia-task-queue": "npm:aurelia-task-queue@1.0.0-beta.1.1.1",
    "aurelia-templating": "npm:aurelia-templating@1.0.0-beta.1.1.2",
    "babel": "npm:babel-core@5.8.35",
    "babel-runtime": "npm:babel-runtime@5.8.35",
    "bootstrap": "github:twbs/bootstrap@3.3.6",
    "clean-css": "npm:clean-css@3.4.8",
    "core-js": "npm:core-js@1.2.6",
    "css": "github:systemjs/plugin-css@0.1.20",
    "font-awesome": "npm:font-awesome@4.5.0",
    "gka/chroma.js": "github:gka/chroma.js@1.1.1",
    "google/code-prettify": "github:google/code-prettify@master",
    "jquery": "github:components/jquery@2.1.4",
    "jquery.min": "github:components/jquery@2.1.4",
    "json": "github:systemjs/plugin-json@0.1.0",
<<<<<<< HEAD
    "doc": "root/doc",
    "prettify": "npm:prettify@0.1.7",
=======
    "kendo-ui": "root/vendors",
>>>>>>> 62861903
    "prism": "github:PrismJS/prism@1.3.0",
    "showdown": "github:showdownjs/showdown@1.3.0",
    "showdown-prettify": "npm:showdown-prettify@1.3.0",
    "text": "github:systemjs/plugin-text@0.0.4",
    "github:jspm/nodelibs-assert@0.1.0": {
      "assert": "npm:assert@1.3.0"
    },
    "github:jspm/nodelibs-path@0.1.0": {
      "path-browserify": "npm:path-browserify@0.0.0"
    },
    "github:jspm/nodelibs-process@0.1.2": {
      "process": "npm:process@0.11.2"
    },
    "github:jspm/nodelibs-tty@0.1.0": {
      "tty-browserify": "npm:tty-browserify@0.0.0"
    },
    "github:jspm/nodelibs-util@0.1.0": {
      "util": "npm:util@0.10.3"
    },
    "github:twbs/bootstrap@3.3.6": {
      "jquery": "github:components/jquery@2.1.4"
    },
    "npm:assert@1.3.0": {
      "util": "npm:util@0.10.3"
    },
    "npm:aurelia-binding@1.0.0-beta.1.2.2": {
      "aurelia-metadata": "npm:aurelia-metadata@1.0.0-beta.1.1.6",
      "aurelia-pal": "npm:aurelia-pal@1.0.0-beta.1.1.1",
      "aurelia-task-queue": "npm:aurelia-task-queue@1.0.0-beta.1.1.1"
    },
    "npm:aurelia-bootstrapper@1.0.0-beta.1.1.4": {
      "aurelia-event-aggregator": "npm:aurelia-event-aggregator@1.0.0-beta.1.1.1",
      "aurelia-framework": "npm:aurelia-framework@1.0.0-beta.1.1.4",
      "aurelia-history": "npm:aurelia-history@1.0.0-beta.1.1.1",
      "aurelia-history-browser": "npm:aurelia-history-browser@1.0.0-beta.1.1.4",
      "aurelia-loader-default": "npm:aurelia-loader-default@1.0.0-beta.1.1.3",
      "aurelia-logging-console": "npm:aurelia-logging-console@1.0.0-beta.1.1.4",
      "aurelia-pal": "npm:aurelia-pal@1.0.0-beta.1.1.1",
      "aurelia-pal-browser": "npm:aurelia-pal-browser@1.0.0-beta.1.1.4",
      "aurelia-polyfills": "npm:aurelia-polyfills@1.0.0-beta.1.0.1",
      "aurelia-router": "npm:aurelia-router@1.0.0-beta.1.1.3",
      "aurelia-templating": "npm:aurelia-templating@1.0.0-beta.1.1.2",
      "aurelia-templating-binding": "npm:aurelia-templating-binding@1.0.0-beta.1.1.2",
      "aurelia-templating-resources": "npm:aurelia-templating-resources@1.0.0-beta.1.1.2",
      "aurelia-templating-router": "npm:aurelia-templating-router@1.0.0-beta.1.1.2"
    },
    "npm:aurelia-dependency-injection@1.0.0-beta.1.1.4": {
      "aurelia-logging": "npm:aurelia-logging@1.0.0-beta.1.1.2",
      "aurelia-metadata": "npm:aurelia-metadata@1.0.0-beta.1.1.6",
      "aurelia-pal": "npm:aurelia-pal@1.0.0-beta.1.1.1"
    },
    "npm:aurelia-event-aggregator@1.0.0-beta.1.1.1": {
      "aurelia-logging": "npm:aurelia-logging@1.0.0-beta.1.1.2"
    },
    "npm:aurelia-framework@1.0.0-beta.1.1.4": {
      "aurelia-binding": "npm:aurelia-binding@1.0.0-beta.1.2.2",
      "aurelia-dependency-injection": "npm:aurelia-dependency-injection@1.0.0-beta.1.1.4",
      "aurelia-loader": "npm:aurelia-loader@1.0.0-beta.1.1.1",
      "aurelia-logging": "npm:aurelia-logging@1.0.0-beta.1.1.2",
      "aurelia-metadata": "npm:aurelia-metadata@1.0.0-beta.1.1.6",
      "aurelia-pal": "npm:aurelia-pal@1.0.0-beta.1.1.1",
      "aurelia-path": "npm:aurelia-path@1.0.0-beta.1.1.1",
      "aurelia-task-queue": "npm:aurelia-task-queue@1.0.0-beta.1.1.1",
      "aurelia-templating": "npm:aurelia-templating@1.0.0-beta.1.1.2"
    },
    "npm:aurelia-history-browser@1.0.0-beta.1.1.4": {
      "aurelia-history": "npm:aurelia-history@1.0.0-beta.1.1.1",
      "aurelia-pal": "npm:aurelia-pal@1.0.0-beta.1.1.1"
    },
    "npm:aurelia-http-client@1.0.0-beta.1.1.2": {
      "aurelia-pal": "npm:aurelia-pal@1.0.0-beta.1.1.1",
      "aurelia-path": "npm:aurelia-path@1.0.0-beta.1.1.1"
    },
    "npm:aurelia-loader-default@1.0.0-beta.1.1.3": {
      "aurelia-loader": "npm:aurelia-loader@1.0.0-beta.1.1.1",
      "aurelia-metadata": "npm:aurelia-metadata@1.0.0-beta.1.1.6",
      "aurelia-pal": "npm:aurelia-pal@1.0.0-beta.1.1.1"
    },
    "npm:aurelia-loader@1.0.0-beta.1.1.1": {
      "aurelia-metadata": "npm:aurelia-metadata@1.0.0-beta.1.1.6",
      "aurelia-path": "npm:aurelia-path@1.0.0-beta.1.1.1"
    },
    "npm:aurelia-logging-console@1.0.0-beta.1.1.4": {
      "aurelia-logging": "npm:aurelia-logging@1.0.0-beta.1.1.2",
      "aurelia-pal": "npm:aurelia-pal@1.0.0-beta.1.1.1"
    },
    "npm:aurelia-metadata@1.0.0-beta.1.1.6": {
      "aurelia-pal": "npm:aurelia-pal@1.0.0-beta.1.1.1"
    },
    "npm:aurelia-pal-browser@1.0.0-beta.1.1.4": {
      "aurelia-pal": "npm:aurelia-pal@1.0.0-beta.1.1.1"
    },
    "npm:aurelia-polyfills@1.0.0-beta.1.0.1": {
      "aurelia-pal": "npm:aurelia-pal@1.0.0-beta.1.1.1"
    },
    "npm:aurelia-route-recognizer@1.0.0-beta.1.1.3": {
      "aurelia-path": "npm:aurelia-path@1.0.0-beta.1.1.1"
    },
    "npm:aurelia-router@1.0.0-beta.1.1.3": {
      "aurelia-dependency-injection": "npm:aurelia-dependency-injection@1.0.0-beta.1.1.4",
      "aurelia-event-aggregator": "npm:aurelia-event-aggregator@1.0.0-beta.1.1.1",
      "aurelia-history": "npm:aurelia-history@1.0.0-beta.1.1.1",
      "aurelia-logging": "npm:aurelia-logging@1.0.0-beta.1.1.2",
      "aurelia-path": "npm:aurelia-path@1.0.0-beta.1.1.1",
      "aurelia-route-recognizer": "npm:aurelia-route-recognizer@1.0.0-beta.1.1.3"
    },
    "npm:aurelia-task-queue@1.0.0-beta.1.1.1": {
      "aurelia-pal": "npm:aurelia-pal@1.0.0-beta.1.1.1"
    },
    "npm:aurelia-templating-binding@1.0.0-beta.1.1.2": {
      "aurelia-binding": "npm:aurelia-binding@1.0.0-beta.1.2.2",
      "aurelia-logging": "npm:aurelia-logging@1.0.0-beta.1.1.2",
      "aurelia-templating": "npm:aurelia-templating@1.0.0-beta.1.1.2"
    },
    "npm:aurelia-templating-resources@1.0.0-beta.1.1.2": {
      "aurelia-binding": "npm:aurelia-binding@1.0.0-beta.1.2.2",
      "aurelia-dependency-injection": "npm:aurelia-dependency-injection@1.0.0-beta.1.1.4",
      "aurelia-loader": "npm:aurelia-loader@1.0.0-beta.1.1.1",
      "aurelia-logging": "npm:aurelia-logging@1.0.0-beta.1.1.2",
      "aurelia-pal": "npm:aurelia-pal@1.0.0-beta.1.1.1",
      "aurelia-path": "npm:aurelia-path@1.0.0-beta.1.1.1",
      "aurelia-task-queue": "npm:aurelia-task-queue@1.0.0-beta.1.1.1",
      "aurelia-templating": "npm:aurelia-templating@1.0.0-beta.1.1.2"
    },
    "npm:aurelia-templating-router@1.0.0-beta.1.1.2": {
      "aurelia-dependency-injection": "npm:aurelia-dependency-injection@1.0.0-beta.1.1.4",
      "aurelia-logging": "npm:aurelia-logging@1.0.0-beta.1.1.2",
      "aurelia-metadata": "npm:aurelia-metadata@1.0.0-beta.1.1.6",
      "aurelia-pal": "npm:aurelia-pal@1.0.0-beta.1.1.1",
      "aurelia-path": "npm:aurelia-path@1.0.0-beta.1.1.1",
      "aurelia-router": "npm:aurelia-router@1.0.0-beta.1.1.3",
      "aurelia-templating": "npm:aurelia-templating@1.0.0-beta.1.1.2"
    },
    "npm:aurelia-templating@1.0.0-beta.1.1.2": {
      "aurelia-binding": "npm:aurelia-binding@1.0.0-beta.1.2.2",
      "aurelia-dependency-injection": "npm:aurelia-dependency-injection@1.0.0-beta.1.1.4",
      "aurelia-loader": "npm:aurelia-loader@1.0.0-beta.1.1.1",
      "aurelia-logging": "npm:aurelia-logging@1.0.0-beta.1.1.2",
      "aurelia-metadata": "npm:aurelia-metadata@1.0.0-beta.1.1.6",
      "aurelia-pal": "npm:aurelia-pal@1.0.0-beta.1.1.1",
      "aurelia-path": "npm:aurelia-path@1.0.0-beta.1.1.1",
      "aurelia-task-queue": "npm:aurelia-task-queue@1.0.0-beta.1.1.1"
    },
    "npm:babel-runtime@5.8.35": {
      "process": "github:jspm/nodelibs-process@0.1.2"
    },
    "npm:cliui@3.1.0": {
      "string-width": "npm:string-width@1.0.1",
      "strip-ansi": "npm:strip-ansi@3.0.1",
      "wrap-ansi": "npm:wrap-ansi@1.0.0"
    },
    "npm:code-point-at@1.0.0": {
      "number-is-nan": "npm:number-is-nan@1.0.0"
    },
    "npm:core-js@1.2.6": {
      "fs": "github:jspm/nodelibs-fs@0.1.2",
      "path": "github:jspm/nodelibs-path@0.1.0",
      "process": "github:jspm/nodelibs-process@0.1.2",
      "systemjs-json": "github:systemjs/plugin-json@0.1.0"
    },
    "npm:decamelize@1.1.2": {
      "escape-string-regexp": "npm:escape-string-regexp@1.0.5"
    },
    "npm:font-awesome@4.5.0": {
      "css": "github:systemjs/plugin-css@0.1.20"
    },
    "npm:inherits@2.0.1": {
      "util": "github:jspm/nodelibs-util@0.1.0"
    },
    "npm:is-fullwidth-code-point@1.0.0": {
      "number-is-nan": "npm:number-is-nan@1.0.0"
    },
    "npm:lcid@1.0.0": {
      "invert-kv": "npm:invert-kv@1.0.0",
      "systemjs-json": "github:systemjs/plugin-json@0.1.0"
    },
    "npm:os-locale@1.4.0": {
      "child_process": "github:jspm/nodelibs-child_process@0.1.0",
      "lcid": "npm:lcid@1.0.0",
      "process": "github:jspm/nodelibs-process@0.1.2"
    },
    "npm:path-browserify@0.0.0": {
      "process": "github:jspm/nodelibs-process@0.1.2"
    },
    "npm:process@0.11.2": {
      "assert": "github:jspm/nodelibs-assert@0.1.0"
    },
<<<<<<< HEAD
    "npm:punycode@1.3.2": {
      "process": "github:jspm/nodelibs-process@0.1.2"
    },
    "npm:readable-stream@1.1.13": {
      "buffer": "github:jspm/nodelibs-buffer@0.1.0",
      "core-util-is": "npm:core-util-is@1.0.2",
      "events": "github:jspm/nodelibs-events@0.1.1",
      "inherits": "npm:inherits@2.0.1",
      "isarray": "npm:isarray@1.0.0",
      "process": "github:jspm/nodelibs-process@0.1.2",
      "stream-browserify": "npm:stream-browserify@1.0.0",
      "string_decoder": "npm:string_decoder@0.10.31"
    },
=======
>>>>>>> 62861903
    "npm:showdown-prettify@1.3.0": {
      "showdown": "npm:showdown@1.3.0"
    },
    "npm:showdown@1.3.0": {
      "fs": "github:jspm/nodelibs-fs@0.1.2",
      "process": "github:jspm/nodelibs-process@0.1.2",
      "systemjs-json": "github:systemjs/plugin-json@0.1.0",
      "yargs": "npm:yargs@3.32.0"
    },
    "npm:string-width@1.0.1": {
      "code-point-at": "npm:code-point-at@1.0.0",
      "is-fullwidth-code-point": "npm:is-fullwidth-code-point@1.0.0",
      "strip-ansi": "npm:strip-ansi@3.0.1"
    },
    "npm:strip-ansi@3.0.1": {
      "ansi-regex": "npm:ansi-regex@2.0.0"
    },
    "npm:util@0.10.3": {
      "inherits": "npm:inherits@2.0.1",
      "process": "github:jspm/nodelibs-process@0.1.2"
    },
    "npm:window-size@0.1.4": {
      "process": "github:jspm/nodelibs-process@0.1.2",
      "tty": "github:jspm/nodelibs-tty@0.1.0"
    },
    "npm:wrap-ansi@1.0.0": {
      "string-width": "npm:string-width@1.0.1"
    },
    "npm:y18n@3.2.0": {
      "fs": "github:jspm/nodelibs-fs@0.1.2",
      "path": "github:jspm/nodelibs-path@0.1.0",
      "util": "github:jspm/nodelibs-util@0.1.0"
    },
    "npm:yargs@3.32.0": {
      "assert": "github:jspm/nodelibs-assert@0.1.0",
      "camelcase": "npm:camelcase@2.1.0",
      "cliui": "npm:cliui@3.1.0",
      "decamelize": "npm:decamelize@1.1.2",
      "fs": "github:jspm/nodelibs-fs@0.1.2",
      "os-locale": "npm:os-locale@1.4.0",
      "path": "github:jspm/nodelibs-path@0.1.0",
      "process": "github:jspm/nodelibs-process@0.1.2",
      "string-width": "npm:string-width@1.0.1",
      "window-size": "npm:window-size@0.1.4",
      "y18n": "npm:y18n@3.2.0"
    }
  }
});<|MERGE_RESOLUTION|>--- conflicted
+++ resolved
@@ -52,12 +52,7 @@
     "jquery": "github:components/jquery@2.1.4",
     "jquery.min": "github:components/jquery@2.1.4",
     "json": "github:systemjs/plugin-json@0.1.0",
-<<<<<<< HEAD
     "doc": "root/doc",
-    "prettify": "npm:prettify@0.1.7",
-=======
-    "kendo-ui": "root/vendors",
->>>>>>> 62861903
     "prism": "github:PrismJS/prism@1.3.0",
     "showdown": "github:showdownjs/showdown@1.3.0",
     "showdown-prettify": "npm:showdown-prettify@1.3.0",
@@ -245,22 +240,6 @@
     "npm:process@0.11.2": {
       "assert": "github:jspm/nodelibs-assert@0.1.0"
     },
-<<<<<<< HEAD
-    "npm:punycode@1.3.2": {
-      "process": "github:jspm/nodelibs-process@0.1.2"
-    },
-    "npm:readable-stream@1.1.13": {
-      "buffer": "github:jspm/nodelibs-buffer@0.1.0",
-      "core-util-is": "npm:core-util-is@1.0.2",
-      "events": "github:jspm/nodelibs-events@0.1.1",
-      "inherits": "npm:inherits@2.0.1",
-      "isarray": "npm:isarray@1.0.0",
-      "process": "github:jspm/nodelibs-process@0.1.2",
-      "stream-browserify": "npm:stream-browserify@1.0.0",
-      "string_decoder": "npm:string_decoder@0.10.31"
-    },
-=======
->>>>>>> 62861903
     "npm:showdown-prettify@1.3.0": {
       "showdown": "npm:showdown@1.3.0"
     },
