--- conflicted
+++ resolved
@@ -10,11 +10,8 @@
   * Globally register all Kendo Core wrappers including templating support
   */
   core(): KendoConfigBuilder {
-<<<<<<< HEAD
     this.useValueConverters()
-=======
-    this.kendoTemplateSupport()
->>>>>>> b064019a
+      .kendoTemplateSupport()
       .kendoButton()
       .kendoCalendar()
       .kendoTabStrip()
@@ -58,17 +55,16 @@
     return this;
   }
 
-<<<<<<< HEAD
   useValueConverters(): KendoConfigBuilder {
     this.resources.push('valueconverters/valueconverters');
-=======
+  }
+
   /**
   * Adds kendo templating support
   *
   */
   kendoTemplateSupport(): KendoConfigBuilder {
     this.resources.push('common/k-template');
->>>>>>> b064019a
     return this;
   }
 
