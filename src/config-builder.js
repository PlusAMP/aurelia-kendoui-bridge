/**
* Configure the Aurelia-KendoUI-bridge
*/
export class KendoConfigBuilder {

	resources: string[] = [];
  useGlobalResources: boolean = true;

  /**
  * Globally register all Kendo Core wrappers including templating support
  */
  core(): KendoConfigBuilder {
    this.kendoAutoComplete()
      .kendoButton()
      .kendoButtonGroup()
      .kendoCalendar()
      .kendoColorPicker()
      .kendoColorPalette()
      .kendoCombobox()
      .kendoDropDownList()
      .kendoDateTimePicker()
      .kendoDatePicker()
      .kendoDraggable()
      .kendoDropTarget()
      .kendoFlatColorPicker()
      .kendoListView()
      .kendoMaskedTextBox()
      .kendoMenu()
      .kendoMultiselect()
      .kendoNumericTextBox()
      .kendoPanelBar()
      .kendoProgressBar()
      .kendoRangeSlider()
      .kendoScrollView()
      .kendoSortable()
      .kendoSlider()
      .kendoSwitch()
      .kendoTabStrip()
      .kendoTemplateSupport()
      .kendoTimePicker()
      .kendoToolbar()
      .kendoValidator()
      .useValueConverters();
    return this;
  }

  /**
  * Globally register all Kendo Core and Kendo Pro wrappers
  */
  pro(): KendoConfigBuilder {
    this.core()
      .kendoBarcode()
      .kendoChart()
      .kendoDiagram()
      .kendoEditor()
      .kendoGrid()
      .kendoMap()
      .kendoLinearGauge()
<<<<<<< HEAD
      .kendoQRCode()
=======
      .kendoPivotGrid()
>>>>>>> 8cfb4b3f
      .kendoRadialGauge()
      .kendoScheduler()
      .kendoTreeList()
      .kendoTreeView()
      .kendoUpload();
    return this;
  }

  /**
  * Don't globalize any resources
  * Allows you to import wrappers yourself via <require></require>
  */
  withoutGlobalResources(): KendoConfigBuilder {
    this.useGlobalResources = false;
    return this;
  }

  /**
  * Registers value converters (wrappers around kendo functions)
  */
  useValueConverters(): KendoConfigBuilder {
    this.resources.push('valueconverters/valueconverters');
    return this;
  }

  /**
  * Adds kendo templating support
  */
  kendoTemplateSupport(): KendoConfigBuilder {
    this.resources.push('common/k-template');
    return this;
  }

  kendoAutoComplete(): KendoConfigBuilder {
    this.resources.push('autocomplete/autocomplete');
    return this;
  }

  kendoButton(): KendoConfigBuilder {
    this.resources.push('button/button');
    return this;
  }

  kendoButtonGroup(): KendoConfigBuilder {
    this.resources.push('buttongroup/buttongroup');
    return this;
  }

  kendoBarcode(): KendoConfigBuilder {
    this.resources.push('barcode/barcode');
    return this;
  }

  kendoCalendar(): KendoConfigBuilder {
    this.resources.push('calendar/calendar');
    return this;
  }

  kendoChart(): KendoConfigBuilder {
    this.resources.push('chart/chart');
    this.resources.push('chart/sparkline');
    this.resources.push('chart/stock');
    this.resources.push('chart/treemap');
    return this;
  }

  kendoCombobox(): KendoConfigBuilder {
    this.resources.push('combobox/combobox');
    return this;
  }

  kendoColorPicker(): KendoConfigBuilder {
    this.resources.push('colorpicker/colorpicker');
    return this;
  }

  kendoColorPalette(): KendoConfigBuilder {
    this.resources.push('colorpalette/colorpalette');
    return this;
  }

  kendoDatePicker(): KendoConfigBuilder {
    this.resources.push('datepicker/datepicker');
    return this;
  }

  kendoDateTimePicker(): KendoConfigBuilder {
    this.resources.push('datetimepicker/datetimepicker');
    return this;
  }

  kendoDiagram(): KendoConfigBuilder {
    this.resources.push('diagram/diagram');
    return this;
  }

  kendoDraggable(): KendoConfigBuilder {
    this.resources.push('draggable/draggable');
    return this;
  }

  kendoDropDownList(): KendoConfigBuilder {
    this.resources.push('dropdownlist/dropdownlist');
    return this;
  }

  kendoDropTarget(): KendoConfigBuilder {
    this.resources.push('drop-target/drop-target');
    this.resources.push('drop-target/drop-target-area');
    return this;
  }

  kendoEditor(): KendoConfigBuilder {
    this.resources.push('editor/editor');
    return this;
  }

  kendoFlatColorPicker(): KendoConfigBuilder {
    this.resources.push('flatcolorpicker/flatcolorpicker');
    return this;
  }

  kendoGrid(): KendoConfigBuilder {
    this.resources.push('grid/grid');
    this.resources.push('grid/k-col');
    return this;
  }

  kendoLinearGauge(): KendoConfigBuilder {
    this.resources.push('gauges/linear-gauge');
    return this;
  }

  kendoListView(): KendoConfigBuilder {
    this.resources.push('listview/listview');
    return this;
  }

  kendoMap(): KendoConfigBuilder {
    this.resources.push('map/map');
    return this;
  }

  kendoMenu(): KendoConfigBuilder {
    this.resources.push('menu/menu');
    return this;
  }

  kendoMaskedTextBox(): KendoConfigBuilder {
    this.resources.push('maskedtextbox/maskedtextbox');
    return this;
  }

  kendoMultiselect(): KendoConfigBuilder {
    this.resources.push('multiselect/multiselect');
    return this;
  }

  kendoNumericTextBox(): KendoConfigBuilder {
    this.resources.push('numerictextbox/numerictextbox');
    return this;
  }

  kendoPanelBar(): KendoConfigBuilder {
    this.resources.push('panelbar/panelbar');
    return this;
  }

  kendoPivotGrid(): KendoConfigBuilder {
    this.resources.push('pivotgrid/pivotgrid');
    this.resources.push('pivotgrid/pivotconfigurator');
    return this;
  }

  kendoProgressBar(): KendoConfigBuilder {
    this.resources.push('progressbar/progressbar');
    return this;
  }

  kendoQRCode(): KendoConfigBuilder {
    this.resources.push('qrcode/qrcode');
    return this;
  }

  kendoRadialGauge(): KendoConfigBuilder {
    this.resources.push('gauges/radial-gauge');
    return this;
  }

  kendoScrollView(): KendoConfigBuilder {
    this.resources.push('scrollview/scrollview');
    return this;
  }

  kendoScheduler(): KendoConfigBuilder {
    this.resources.push('scheduler/scheduler');
    return this;
  }

  kendoSortable(): KendoConfigBuilder {
    this.resources.push('sortable/sortable');
    return this;
  }

  kendoSlider(): KendoConfigBuilder {
    this.resources.push('slider/slider');
    return this;
  }

  kendoSwitch(): KendoConfigBuilder {
    this.resources.push('switch/switch');
    return this;
  }

  kendoTabStrip(): KendoConfigBuilder {
    this.resources.push('tabstrip/tabstrip');
    return this;
  }

  kendoTreeList(): KendoConfigBuilder {
    this.resources.push('treelist/treelist');
    this.resources.push('treelist/k-tree-col');
    return this;
  }

  kendoToolbar(): KendoConfigBuilder {
    this.resources.push('toolbar/toolbar');
    return this;
  }

  kendoTreeView(): KendoConfigBuilder {
    this.resources.push('treeview/treeview');
    return this;
  }

  kendoTimePicker(): KendoConfigBuilder {
    this.resources.push('timepicker/timepicker');
    return this;
  }

  kendoToolbar(): KendoConfigBuilder {
    this.resources.push('toolbar/toolbar');
    this.resources.push('toolbar/toolbar-item');
    return this;
  }

  kendoRangeSlider(): KendoConfigBuilder {
    this.resources.push('rangeslider/rangeslider');
    return this;
  }

  kendoUpload(): KendoConfigBuilder {
    this.resources.push('upload/upload');
    return this;
  }

  kendoValidator(): KendoConfigBuilder {
    this.resources.push('validator/validator');
    return this;
  }
}<|MERGE_RESOLUTION|>--- conflicted
+++ resolved
@@ -56,11 +56,8 @@
       .kendoGrid()
       .kendoMap()
       .kendoLinearGauge()
-<<<<<<< HEAD
+      .kendoPivotGrid()
       .kendoQRCode()
-=======
-      .kendoPivotGrid()
->>>>>>> 8cfb4b3f
       .kendoRadialGauge()
       .kendoScheduler()
       .kendoTreeList()
