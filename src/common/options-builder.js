--- conflicted
+++ resolved
@@ -21,14 +21,9 @@
     let options = {};
     let props = this.controlProperties.getProperties(className);
 
-<<<<<<< HEAD
-    for (let prop of this.controlProperties.getProperties(className)) {
-      let value = viewModel[this.util.getBindablePropertyName(prop)];
-=======
     for (let i = 0; i < props.length; i++) {
       let prop = props[i];
-      let value = viewModel[getBindablePropertyName(prop)];
->>>>>>> 62861903
+      let value = viewModel[this.util.getBindablePropertyName(prop)];
 
       if (this.util.hasValue(value)) {
         options[prop] = value;
